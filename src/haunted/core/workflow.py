--- conflicted
+++ resolved
@@ -6,11 +6,7 @@
 
 from haunted.models import WorkflowStage, IssueStatus
 from haunted.utils.logger import get_logger
-<<<<<<< HEAD
-from haunted.core.claude_wrapper import ClaudeCodeWrapper
-=======
 from haunted.core.claude_wrapper import ClaudeCodeWrapper, ClaudeRateLimitError
->>>>>>> 880b2d95
 
 if TYPE_CHECKING:
     from haunted.core.database import DatabaseManager
@@ -117,38 +113,12 @@
                 issue_dict["updated_at"] = datetime.now()
                 issue_dict["iteration_count"] += 1
 
-<<<<<<< HEAD
-                # Save changes to database
-                try:
-                    # Create Issue object for database update
-                    from haunted.models.issue import Issue
-                    issue_obj = Issue(
-                        id=issue_dict["id"],
-                        title=issue_dict["title"],
-                        description=issue_dict["description"],
-                        priority=issue_dict["priority"],
-                        status=issue_dict["status"],
-                        workflow_stage=issue_dict["workflow_stage"],
-                        phase_id=issue_dict.get("phase_id"),
-                        branch_name=issue_dict["branch_name"],
-                        plan=issue_dict.get("plan"),
-                        diagnosis_log=issue_dict.get("diagnosis_log"),
-                        iteration_count=issue_dict["iteration_count"],
-                        created_at=issue_dict["created_at"],
-                        updated_at=issue_dict["updated_at"]
-                    )
-                    await self.db.update_issue(issue_obj)
-                    logger.info(f"Updated issue {issue_dict['id']} to stage {next_stage.value}")
-                except Exception as db_error:
-                    logger.error(f"Failed to update issue {issue_dict['id']} in database: {db_error}")
-=======
                 # Notify UI about stage transition result
                 if self.on_stage_change:
                     try:
                         self.on_stage_change(issue_dict.get("id"), next_stage.value)
                     except Exception:
                         pass
->>>>>>> 880b2d95
 
                 # Small delay between stages
                 await asyncio.sleep(1)
